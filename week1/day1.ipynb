{
 "cells": [
  {
   "cell_type": "markdown",
   "id": "d15d8294-3328-4e07-ad16-8a03e9bbfdb9",
   "metadata": {},
   "source": [
    "# Instant Gratification!\n",
    "\n",
    "Let's build a useful LLM solution - in a matter of minutes.\n",
    "\n",
    "Our goal is to code a new kind of Web Browser. Give it a URL, and it will respond with a summary. The Reader's Digest of the internet!!\n",
    "\n",
    "Before starting, be sure to have followed the instructions in the \"README\" file, including creating your API key with OpenAI and adding it to the `.env` file.\n",
    "\n",
    "## If you're new to Jupyer Lab\n",
    "\n",
    "Welcome to the wonderful world of Data Science experimentation! Once you've used Jupyter Lab, you'll wonder how you ever lived without it. Simply click in each \"cell\" with code in it, like the cell immediately below this text, and hit Shift+Return to execute that cell. As you wish, you can add a cell with the + button in the toolbar, and print values of variables, or try out variations.\n",
    "\n",
    "If you need to start again, go to Kernel menu >> Restart kernel."
   ]
  },
  {
   "cell_type": "code",
   "execution_count": 1,
   "id": "4e2a9393-7767-488e-a8bf-27c12dca35bd",
   "metadata": {},
   "outputs": [],
   "source": [
    "# imports\n",
    "\n",
    "import os\n",
    "import requests\n",
    "from dotenv import load_dotenv\n",
    "from bs4 import BeautifulSoup\n",
    "from IPython.display import Markdown, display\n",
    "from openai import OpenAI"
   ]
  },
  {
   "cell_type": "markdown",
   "id": "6900b2a8-6384-4316-8aaa-5e519fca4254",
   "metadata": {},
   "source": [
    "# Connecting to OpenAI\n",
    "\n",
    "The next cell is where we load in the environment variables in your `.env` file and connect to OpenAI.\n",
    "\n",
    "## Troubleshooting if you have problems:\n",
    "\n",
    "1. OpenAI takes a few minutes to register after you set up an account. If you receive an error about being over quota, try waiting a few minutes and try again.\n",
    "2. Also, double check you have the right kind of API token with the right permissions. You should find it on [this webpage](https://platform.openai.com/api-keys) and it should show with Permissions of \"All\". If not, try creating another key by:\n",
    "- Pressing \"Create new secret key\" on the top right\n",
    "- Select **Owned by:** you, **Project:** Default project, **Permissions:** All\n",
    "- Click Create secret key, and use that new key in the code and the `.env` file (it might take a few minutes to activate)\n",
    "- Do a Kernel >> Restart kernel, and execute the cells in this Jupyter lab starting at the top\n",
    "4. As a fallback, replace the line `openai = OpenAI()` with `openai = OpenAI(api_key=\"your-key-here\")` - while it's not recommended to hard code tokens in Jupyter lab, because then you can't share your lab with others, it's a workaround for now\n",
    "5. Contact me! Message me or email ed@edwarddonner.com and we will get this to work.\n",
    "\n",
    "Any concerns about API costs? See my notes in the README - costs should be minimal, and you can control it at every point."
   ]
  },
  {
   "cell_type": "code",
   "execution_count": 2,
   "id": "7b87cadb-d513-4303-baee-a37b6f938e4d",
   "metadata": {},
   "outputs": [],
   "source": [
    "# Load environment variables in a file called .env\n",
    "\n",
    "load_dotenv()\n",
    "os.environ['OPENAI_API_KEY'] = os.getenv('OPENAI_API_KEY', 'your-key-if-not-using-env')\n",
    "openai = OpenAI()"
   ]
  },
  {
   "cell_type": "code",
   "execution_count": 3,
   "id": "c5e793b2-6775-426a-a139-4848291d0463",
   "metadata": {},
   "outputs": [],
   "source": [
    "# A class to represent a Webpage\n",
    "\n",
    "class Website:\n",
    "    url: str\n",
    "    title: str\n",
    "    text: str\n",
    "\n",
    "    def __init__(self, url):\n",
    "        self.url = url\n",
    "        response = requests.get(url)\n",
    "        soup = BeautifulSoup(response.content, 'html.parser')\n",
    "        self.title = soup.title.string if soup.title else \"No title found\"\n",
    "        for irrelevant in soup.body([\"script\", \"style\", \"img\", \"input\"]):\n",
    "            irrelevant.decompose()\n",
    "        self.text = soup.body.get_text(separator=\"\\n\", strip=True)"
   ]
  },
  {
   "cell_type": "code",
   "execution_count": 4,
   "id": "2ef960cf-6dc2-4cda-afb3-b38be12f4c97",
   "metadata": {},
   "outputs": [
    {
     "name": "stdout",
     "output_type": "stream",
     "text": [
      "Home - Edward Donner\n",
      "Home\n",
      "Outsmart\n",
      "An arena that pits LLMs against each other in a battle of diplomacy and deviousness\n",
      "About\n",
      "Posts\n",
      "Well, hi there.\n",
      "I’m Ed. I like writing code and experimenting with LLMs, and hopefully you’re here because you do too. I also enjoy DJing (but I’m badly out of practice), amateur electronic music production (\n",
      "very\n",
      "amateur) and losing myself in\n",
      "Hacker News\n",
      ", nodding my head sagely to things I only half understand.\n",
      "I’m the co-founder and CTO of\n",
      "Nebula.io\n",
      ". We’re applying AI to a field where it can make a massive, positive impact: helping people discover their potential and pursue their reason for being. Recruiters use our product today to source, understand, engage and manage talent. I’m previously the founder and CEO of AI startup untapt,\n",
      "acquired in 2021\n",
      ".\n",
      "We work with groundbreaking, proprietary LLMs verticalized for talent, we’ve\n",
      "patented\n",
      "our matching model, and our award-winning platform has happy customers and tons of press coverage.\n",
      "Connect\n",
      "with me for more!\n",
      "August 6, 2024\n",
      "Outsmart LLM Arena – a battle of diplomacy and deviousness\n",
      "June 26, 2024\n",
      "Choosing the Right LLM: Toolkit and Resources\n",
      "February 7, 2024\n",
      "Fine-tuning an LLM on your texts: a simulation of you\n",
      "January 31, 2024\n",
      "Fine-tuning an LLM on your texts: part 4 – QLoRA\n",
      "Navigation\n",
      "Home\n",
      "Outsmart\n",
      "An arena that pits LLMs against each other in a battle of diplomacy and deviousness\n",
      "About\n",
      "Posts\n",
      "Get in touch\n",
      "ed [at] edwarddonner [dot] com\n",
      "www.edwarddonner.com\n",
      "Follow me\n",
      "LinkedIn\n",
      "Twitter\n",
      "Facebook\n",
      "Subscribe to newsletter\n",
      "Type your email…\n",
      "Subscribe\n"
     ]
    }
   ],
   "source": [
    "# Let's try one out\n",
    "\n",
    "ed = Website(\"https://edwarddonner.com\")\n",
    "print(ed.title)\n",
    "print(ed.text)"
   ]
  },
  {
   "cell_type": "markdown",
   "id": "6a478a0c-2c53-48ff-869c-4d08199931e1",
   "metadata": {},
   "source": [
    "## Types of prompts\n",
    "\n",
    "You may know this already - but if not, you will get very familiar with it!\n",
    "\n",
    "Models like GPT4o have been trained to receive instructions in a particular way.\n",
    "\n",
    "They expect to receive:\n",
    "\n",
    "**A system prompt** that tells them what task they are performing and what tone they should use\n",
    "\n",
    "**A user prompt** -- the conversation starter that they should reply to"
   ]
  },
  {
   "cell_type": "code",
   "execution_count": 5,
   "id": "abdb8417-c5dc-44bc-9bee-2e059d162699",
   "metadata": {},
   "outputs": [],
   "source": [
    "system_prompt = \"You are an assistant that analyzes the contents of a website \\\n",
    "and provides a short summary, ignoring text that might be navigation related. \\\n",
    "Respond in markdown.\""
   ]
  },
  {
   "cell_type": "code",
   "execution_count": 6,
   "id": "f0275b1b-7cfe-4f9d-abfa-7650d378da0c",
   "metadata": {},
   "outputs": [],
   "source": [
    "def user_prompt_for(website):\n",
    "    user_prompt = f\"You are looking at a website titled {website.title}\"\n",
    "    user_prompt += \"The contents of this website is as follows; \\\n",
    "please provide a short summary of this website in markdown. \\\n",
    "If it includes news or announcements, then summarize these too.\\n\\n\"\n",
    "    user_prompt += website.text\n",
    "    return user_prompt"
   ]
  },
  {
   "cell_type": "markdown",
   "id": "ea211b5f-28e1-4a86-8e52-c0b7677cadcc",
   "metadata": {},
   "source": [
    "## Messages\n",
    "\n",
    "The API from OpenAI expects to receive messages in a particular structure.\n",
    "Many of the other APIs share this structure:\n",
    "\n",
    "```\n",
    "[\n",
    "    {\"role\": \"system\", \"content\": \"system message goes here\"},\n",
    "    {\"role\": \"user\", \"content\": \"user message goes here\"}\n",
    "]"
   ]
  },
  {
   "cell_type": "code",
   "execution_count": 7,
   "id": "0134dfa4-8299-48b5-b444-f2a8c3403c88",
   "metadata": {},
   "outputs": [],
   "source": [
    "def messages_for(website):\n",
    "    return [\n",
    "        {\"role\": \"system\", \"content\": system_prompt},\n",
    "        {\"role\": \"user\", \"content\": user_prompt_for(website)}\n",
    "    ]"
   ]
  },
  {
   "cell_type": "markdown",
   "id": "16f49d46-bf55-4c3e-928f-68fc0bf715b0",
   "metadata": {},
   "source": [
    "## Time to bring it together - the API for OpenAI is very simple!"
   ]
  },
  {
   "cell_type": "code",
   "execution_count": 10,
   "id": "905b9919-aba7-45b5-ae65-81b3d1d78e34",
   "metadata": {},
   "outputs": [],
   "source": [
    "def summarize(url):\n",
    "    website = Website(url)\n",
    "    response = openai.chat.completions.create(\n",
    "        model = \"gpt-4o-mini\",\n",
    "        messages = messages_for(website)\n",
    "    )\n",
    "    return response.choices[0].message.content"
   ]
  },
  {
   "cell_type": "code",
   "execution_count": 12,
   "id": "05e38d41-dfa4-4b20-9c96-c46ea75d9fb5",
   "metadata": {
    "scrolled": true
   },
   "outputs": [
    {
     "data": {
      "text/plain": [
       "\"# Summary of Edward Donner's Website\\n\\nEdward Donner's website serves as a platform for sharing insights on artificial intelligence, specifically focusing on large language models (LLMs). He expresses a passion for coding, DJing, and electronic music production. Edward is the co-founder and CTO of Nebula.io, which utilizes AI to enhance talent discovery and management processes. He previously founded the AI startup untapt, which was acquired in 2021.\\n\\n## Recent Posts\\n- **Outsmart LLM Arena** (August 6, 2024): An announcement about an interactive platform where LLMs compete in strategy and negotiation.\\n- **Choosing the Right LLM: Toolkit and Resources** (June 26, 2024): A guide for selecting suitable LLMs for various applications.\\n- **Fine-tuning an LLM on Your Texts: A Simulation of You** (February 7, 2024): Discussion on personalizing LLMs for individual use.\\n- **Fine-tuning an LLM on Your Texts: Part 4 – QLoRA** (January 31, 2024): Detailed exploration of a specific method for fine-tuning LLMs.\\n\\nEdward invites readers to connect with him through various platforms for further discussion and engagement.\""
      ]
     },
     "execution_count": 12,
     "metadata": {},
     "output_type": "execute_result"
    }
   ],
   "source": [
    "summarize(\"https://edwarddonner.com\")"
   ]
  },
  {
   "cell_type": "code",
   "execution_count": 13,
   "id": "3d926d59-450e-4609-92ba-2d6f244f1342",
   "metadata": {},
   "outputs": [],
   "source": [
    "def display_summary(url):\n",
    "    summary = summarize(url)\n",
    "    display(Markdown(summary))"
   ]
  },
  {
   "cell_type": "code",
   "execution_count": 14,
   "id": "3018853a-445f-41ff-9560-d925d1774b2f",
   "metadata": {},
   "outputs": [
    {
     "data": {
      "text/markdown": [
       "# Summary of Edward Donner's Website\n",
       "\n",
       "The website serves as a personal and professional platform for Ed Donner, a programmer, LLM (Large Language Model) enthusiast, and the co-founder and CTO of Nebula.io. The site includes insights into Ed's interests in coding, electronic music production, and his background in AI startups.\n",
       "\n",
       "## Key Highlights:\n",
       "\n",
       "- **Outsmart**: An initiative that features LLMs competing in scenarios that require diplomacy and cunning.\n",
       "- **About Ed**: Ed shares his professional journey, including the founding of Nebula.io and his previous startup, untapt, which was acquired in 2021. He emphasizes using AI to help people fulfill their potential.\n",
       "- **Posts and Resources**: The site includes several posts discussing topics such as selecting the right LLM, fine-tuning LLMs, and practical tools for working with them.\n",
       "\n",
       "## Recent Announcements:\n",
       "1. **August 6, 2024**: Announcement of the \"Outsmart LLM Arena\".\n",
       "2. **June 26, 2024**: Introduction of resources for selecting the right LLM.\n",
       "3. **February 7, 2024**: Post on fine-tuning LLMs to simulate personal text styles.\n",
       "4. **January 31, 2024**: Continuation of the fine-tuning series focusing on QLoRA.\n",
       "\n",
       "Overall, the website is a blend of personal exploration in AI, professional endeavors, and educational content centered around large language models."
      ],
      "text/plain": [
       "<IPython.core.display.Markdown object>"
      ]
     },
     "metadata": {},
     "output_type": "display_data"
    }
   ],
   "source": [
    "display_summary(\"https://edwarddonner.com\")"
   ]
  },
  {
   "cell_type": "code",
   "execution_count": 15,
   "id": "45d83403-a24c-44b5-84ac-961449b4008f",
   "metadata": {},
   "outputs": [
    {
     "data": {
      "text/markdown": [
       "# Website Summary: CNN\n",
       "\n",
       "CNN is a leading news platform providing breaking news, latest headlines, and video content across a range of topics including politics, business, health, and global events. The site covers significant global issues such as the ongoing Ukraine-Russia war and the Israel-Hamas conflict, with live updates and analyses. \n",
       "\n",
       "## Recent News Highlights:\n",
       "- **Israel-Hamas Conflict**: The Israel Defense Forces (IDF) chief has indicated a potential ground incursion in Lebanon amid rising tensions with Hezbollah, with calls from the US and allies for a 21-day ceasefire to avert regional war.\n",
       "- **Geopolitical Developments**: Israel intercepted a Hezbollah missile aimed at Tel Aviv, marking a significant escalation in hostilities.\n",
       "- **International Concerns**: There are fears regarding potential Russian attacks on Ukrainian nuclear facilities.\n",
       "- **Cultural Updates**: A panda pair was welcomed in Hong Kong as China commemorates 75 years of Communist rule.\n",
       "- **Scientific Discoveries**: Astronomers are reassessing their understanding of the universe following the discovery of massive black hole jets.\n",
       "\n",
       "CNN also covers various other topics including entertainment, health, science, and climate-related news, showcasing a comprehensive view of both domestic and international affairs."
      ],
      "text/plain": [
       "<IPython.core.display.Markdown object>"
      ]
     },
     "metadata": {},
     "output_type": "display_data"
    }
   ],
   "source": [
    "display_summary(\"https://cnn.com\")"
   ]
  },
  {
   "cell_type": "code",
   "execution_count": 16,
   "id": "75e9fd40-b354-4341-991e-863ef2e59db7",
   "metadata": {},
   "outputs": [
    {
     "data": {
      "text/markdown": [
       "# Anthropic Website Summary\n",
       "\n",
       "Anthropic is an AI safety and research company based in San Francisco, dedicated to developing AI models that prioritize safety and reliability. Their key AI model currently available is **Claude 3.5 Sonnet**, which is highlighted as their most intelligent model yet, released on **June 21, 2024**. The company also offers an API that allows businesses to utilize Claude for improved efficiency and new revenue streams.\n",
       "\n",
       "## Notable Announcements:\n",
       "- **Claude 3.5 Sonnet Released**: June 21, 2024\n",
       "- **Research on Harmlessness from AI Feedback**: December 15, 2022\n",
       "- **Core Views on AI Safety**: March 8, 2023\n",
       "\n",
       "Anthropic emphasizes an interdisciplinary approach, bringing together expertise from machine learning, physics, policy, and product development to further their mission in safe AI research. They actively seek to expand their team through open positions."
      ],
      "text/plain": [
       "<IPython.core.display.Markdown object>"
      ]
     },
     "metadata": {},
     "output_type": "display_data"
    }
   ],
   "source": [
    "display_summary(\"https://anthropic.com\")"
   ]
  },
  {
<<<<<<< HEAD
   "cell_type": "code",
   "execution_count": 19,
   "id": "49c4315f-340b-4371-b6cd-2a772f4b7bdd",
   "metadata": {},
   "outputs": [
    {
     "data": {
      "text/markdown": [
       "# Summary of Visit Singapore Official Site\n",
       "\n",
       "The **Visit Singapore Official Site** serves as a comprehensive guide for tourists and locals eager to explore the myriad attractions that Singapore has to offer. The website features detailed information on various categories including:\n",
       "\n",
       "- **Top Attractions**: Highlights of popular places to visit, such as Gardens by the Bay, Sentosa Island, and Universal Studios Singapore.\n",
       "- **Cultural Experiences**: Insights into Singapore's diverse heritage and cultural festivals.\n",
       "- **Dining Options**: Recommendations for local cuisine, hawker centers, and fine dining establishments.\n",
       "- **Shopping**: Guides on where to shop, including famous shopping streets and malls.\n",
       "- **Events and Festivals**: Information on upcoming events and annual festivals that showcase Singapore’s vibrant lifestyle.\n",
       "\n",
       "The site also emphasizes the city’s safety and cleanliness, making it an appealing destination for travelers.\n",
       "\n",
       "### News and Announcements\n",
       "No specific news or announcements were highlighted in the provided content."
      ],
      "text/plain": [
       "<IPython.core.display.Markdown object>"
      ]
     },
     "metadata": {},
     "output_type": "display_data"
    }
   ],
   "source": [
    "display_summary(\"https://www.visitsingapore.com\")"
   ]
  },
  {
   "cell_type": "code",
   "execution_count": 20,
   "id": "7586494d-d2d7-4e08-952b-b07420b12edc",
   "metadata": {},
   "outputs": [
    {
     "data": {
      "text/markdown": [
       "# Gardens by the Bay - Summary\n",
       "\n",
       "Gardens by the Bay is a premier horticultural attraction located in the heart of Singapore, renowned for its diverse collection of over 1.5 million plants from around the world, excluding Antarctica. The site features iconic structures and attractions such as the Flower Dome, Cloud Forest, OCBC Skyway, and Supertree Observatory, creating a unique blend of nature and architecture.\n",
       "\n",
       "## Highlights\n",
       "- **Attractions**: Visitors can explore various themed conservatories, interact with art sculptures, and enjoy panoramic views from the Skyway.\n",
       "- **Events**: Noteworthy upcoming events include the \"Carnival of Flowers\" running from September 23 to November 17, 2024, and seasonal craft activities in the Flower Dome.\n",
       "- **Sustainability**: The gardens emphasize sustainability through innovative architecture and eco-friendly practices.\n",
       "\n",
       "## Promotions and Membership\n",
       "- Current promotions include a 15% discount on Friends of the Gardens membership for DBS/POSB cardholders until October 31, 2024, and ongoing deals for dining within the attraction.\n",
       "- A chance to win air tickets to Europe is offered for new Friends of the Gardens members from September 1, 2024, to May 31, 2025.\n",
       "\n",
       "The website serves as a comprehensive guide for planning visits, offers educational resources for schools, and encourages engagement through social media platforms."
      ],
      "text/plain": [
       "<IPython.core.display.Markdown object>"
      ]
     },
     "metadata": {},
     "output_type": "display_data"
    }
   ],
   "source": [
    "display_summary(\"https://www.gardensbythebay.com.sg/\")"
   ]
  },
  {
   "cell_type": "code",
   "execution_count": null,
   "id": "79f8471d-46a7-4250-a550-dab379bb9263",
   "metadata": {},
   "outputs": [],
   "source": []
=======
   "cell_type": "markdown",
   "id": "36ed9f14-b349-40e9-a42c-b367e77f8bda",
   "metadata": {},
   "source": [
    "## An extra exercise for those who enjoy web scraping\n",
    "\n",
    "You may notice that if you try `display_summary(\"https://openai.com\")` - it doesn't work! That's because OpenAI has a fancy website that uses Javascript. There are many ways around this that some of you might be familiar with. For example, Selenium is a hugely popular framework that runs a browser behind the scenes, renders the page, and allows you to query it. If you have experience with Selenium, Playwright or similar, then feel free to improve the Website class to use them. Please push your code afterwards so I can share it with other students!"
   ]
>>>>>>> 14f26671
  }
 ],
 "metadata": {
  "kernelspec": {
   "display_name": "Python 3 (ipykernel)",
   "language": "python",
   "name": "python3"
  },
  "language_info": {
   "codemirror_mode": {
    "name": "ipython",
    "version": 3
   },
   "file_extension": ".py",
   "mimetype": "text/x-python",
   "name": "python",
   "nbconvert_exporter": "python",
   "pygments_lexer": "ipython3",
   "version": "3.11.10"
  }
 },
 "nbformat": 4,
 "nbformat_minor": 5
}<|MERGE_RESOLUTION|>--- conflicted
+++ resolved
@@ -407,86 +407,6 @@
    ]
   },
   {
-<<<<<<< HEAD
-   "cell_type": "code",
-   "execution_count": 19,
-   "id": "49c4315f-340b-4371-b6cd-2a772f4b7bdd",
-   "metadata": {},
-   "outputs": [
-    {
-     "data": {
-      "text/markdown": [
-       "# Summary of Visit Singapore Official Site\n",
-       "\n",
-       "The **Visit Singapore Official Site** serves as a comprehensive guide for tourists and locals eager to explore the myriad attractions that Singapore has to offer. The website features detailed information on various categories including:\n",
-       "\n",
-       "- **Top Attractions**: Highlights of popular places to visit, such as Gardens by the Bay, Sentosa Island, and Universal Studios Singapore.\n",
-       "- **Cultural Experiences**: Insights into Singapore's diverse heritage and cultural festivals.\n",
-       "- **Dining Options**: Recommendations for local cuisine, hawker centers, and fine dining establishments.\n",
-       "- **Shopping**: Guides on where to shop, including famous shopping streets and malls.\n",
-       "- **Events and Festivals**: Information on upcoming events and annual festivals that showcase Singapore’s vibrant lifestyle.\n",
-       "\n",
-       "The site also emphasizes the city’s safety and cleanliness, making it an appealing destination for travelers.\n",
-       "\n",
-       "### News and Announcements\n",
-       "No specific news or announcements were highlighted in the provided content."
-      ],
-      "text/plain": [
-       "<IPython.core.display.Markdown object>"
-      ]
-     },
-     "metadata": {},
-     "output_type": "display_data"
-    }
-   ],
-   "source": [
-    "display_summary(\"https://www.visitsingapore.com\")"
-   ]
-  },
-  {
-   "cell_type": "code",
-   "execution_count": 20,
-   "id": "7586494d-d2d7-4e08-952b-b07420b12edc",
-   "metadata": {},
-   "outputs": [
-    {
-     "data": {
-      "text/markdown": [
-       "# Gardens by the Bay - Summary\n",
-       "\n",
-       "Gardens by the Bay is a premier horticultural attraction located in the heart of Singapore, renowned for its diverse collection of over 1.5 million plants from around the world, excluding Antarctica. The site features iconic structures and attractions such as the Flower Dome, Cloud Forest, OCBC Skyway, and Supertree Observatory, creating a unique blend of nature and architecture.\n",
-       "\n",
-       "## Highlights\n",
-       "- **Attractions**: Visitors can explore various themed conservatories, interact with art sculptures, and enjoy panoramic views from the Skyway.\n",
-       "- **Events**: Noteworthy upcoming events include the \"Carnival of Flowers\" running from September 23 to November 17, 2024, and seasonal craft activities in the Flower Dome.\n",
-       "- **Sustainability**: The gardens emphasize sustainability through innovative architecture and eco-friendly practices.\n",
-       "\n",
-       "## Promotions and Membership\n",
-       "- Current promotions include a 15% discount on Friends of the Gardens membership for DBS/POSB cardholders until October 31, 2024, and ongoing deals for dining within the attraction.\n",
-       "- A chance to win air tickets to Europe is offered for new Friends of the Gardens members from September 1, 2024, to May 31, 2025.\n",
-       "\n",
-       "The website serves as a comprehensive guide for planning visits, offers educational resources for schools, and encourages engagement through social media platforms."
-      ],
-      "text/plain": [
-       "<IPython.core.display.Markdown object>"
-      ]
-     },
-     "metadata": {},
-     "output_type": "display_data"
-    }
-   ],
-   "source": [
-    "display_summary(\"https://www.gardensbythebay.com.sg/\")"
-   ]
-  },
-  {
-   "cell_type": "code",
-   "execution_count": null,
-   "id": "79f8471d-46a7-4250-a550-dab379bb9263",
-   "metadata": {},
-   "outputs": [],
-   "source": []
-=======
    "cell_type": "markdown",
    "id": "36ed9f14-b349-40e9-a42c-b367e77f8bda",
    "metadata": {},
@@ -495,7 +415,6 @@
     "\n",
     "You may notice that if you try `display_summary(\"https://openai.com\")` - it doesn't work! That's because OpenAI has a fancy website that uses Javascript. There are many ways around this that some of you might be familiar with. For example, Selenium is a hugely popular framework that runs a browser behind the scenes, renders the page, and allows you to query it. If you have experience with Selenium, Playwright or similar, then feel free to improve the Website class to use them. Please push your code afterwards so I can share it with other students!"
    ]
->>>>>>> 14f26671
   }
  ],
  "metadata": {
